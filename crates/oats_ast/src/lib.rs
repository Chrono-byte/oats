//! Oats AST definitions
//!
//! This crate defines the abstract syntax tree (AST) for the Oats language.
//! It serves as the contract between the parser and the compiler core.

use std::ops::Range;

/// Represents a source code span as a byte range.
pub type Span = Range<usize>;

/// The top-level module AST node.
#[derive(Debug, Clone)]
pub struct Module {
    pub body: Vec<Stmt>,
    pub span: Span,
}

/// Statements in the AST.
#[derive(Debug, Clone)]
pub enum Stmt {
    FnDecl(FnDecl),
    ClassDecl(ClassDecl),
    VarDecl(VarDecl),
    ExprStmt(ExprStmt),
    If(IfStmt),
    For(ForStmt),
    ForIn(ForInStmt),
    ForOf(ForOfStmt),
    While(WhileStmt),
    DoWhile(DoWhileStmt),
    Switch(SwitchStmt),
    Try(TryStmt),
    Block(BlockStmt),
    Return(ReturnStmt),
    Break(BreakStmt),
    Continue(ContinueStmt),
    Throw(ThrowStmt),
    Debugger(DebuggerStmt),
    Labeled(LabeledStmt),
    DeclareFn(DeclareFn),
}

/// Function declaration.
#[derive(Debug, Clone)]
pub struct FnDecl {
    pub ident: Ident,
    pub params: Vec<Param>,
    pub body: Option<BlockStmt>,
    pub return_type: Option<TsType>,
    pub span: Span,
}

/// Class declaration.
#[derive(Debug, Clone)]
pub struct ClassDecl {
    pub ident: Ident,
    pub super_class: Option<Expr>,
    pub body: Vec<ClassMember>,
    pub span: Span,
}

/// Variable declaration.
#[derive(Debug, Clone)]
pub struct VarDecl {
    pub kind: VarDeclKind,
    pub decls: Vec<VarDeclarator>,
    pub span: Span,
}

/// Variable declaration kind.
#[derive(Debug, Clone)]
pub enum VarDeclKind {
    Let { mutable: bool },
    Const,
}

/// Variable declarator.
#[derive(Debug, Clone)]
pub struct VarDeclarator {
    pub name: Pat,
    pub ty: Option<TsType>,
    pub init: Option<Expr>,
    pub span: Span,
}

/// Expression statement.
#[derive(Debug, Clone)]
pub struct ExprStmt {
    pub expr: Expr,
    pub span: Span,
}

/// If statement.
#[derive(Debug, Clone)]
pub struct IfStmt {
    pub test: Expr,
    pub cons: Box<Stmt>,
    pub alt: Option<Box<Stmt>>,
    pub span: Span,
}

/// For statement.
#[derive(Debug, Clone)]
pub struct ForStmt {
    pub init: Option<ForInit>,
    pub test: Option<Expr>,
    pub update: Option<Expr>,
    pub body: Box<Stmt>,
    pub span: Span,
}

/// For-of statement.
#[derive(Debug, Clone)]
pub struct ForOfStmt {
    pub left: ForHead,
    pub right: Expr,
    pub body: Box<Stmt>,
    pub span: Span,
}

/// For-in statement.
#[derive(Debug, Clone)]
pub struct ForInStmt {
    pub left: ForHead,
    pub right: Expr,
    pub body: Box<Stmt>,
    pub span: Span,
}

/// For head.
#[derive(Debug, Clone)]
pub enum ForHead {
    VarDecl(VarDecl),
    Pat(Pat),
}

/// While statement.
#[derive(Debug, Clone)]
pub struct WhileStmt {
    pub test: Expr,
    pub body: Box<Stmt>,
    pub span: Span,
}

/// Do-while statement.
#[derive(Debug, Clone)]
pub struct DoWhileStmt {
    pub body: Box<Stmt>,
    pub test: Expr,
    pub span: Span,
}

/// Switch statement.
#[derive(Debug, Clone)]
pub struct SwitchStmt {
    pub discriminant: Expr,
    pub cases: Vec<SwitchCase>,
    pub span: Span,
}

/// Switch case.
#[derive(Debug, Clone)]
pub struct SwitchCase {
    pub test: Option<Expr>,
    pub cons: Vec<Stmt>,
    pub span: Span,
}

/// Try statement.
#[derive(Debug, Clone)]
pub struct TryStmt {
    pub block: BlockStmt,
    pub handler: Option<CatchClause>,
    pub finalizer: Option<BlockStmt>,
    pub span: Span,
}

/// Catch clause.
#[derive(Debug, Clone)]
pub struct CatchClause {
    pub param: Option<Pat>,
    pub body: BlockStmt,
    pub span: Span,
}

/// Block statement.
#[derive(Debug, Clone)]
pub struct BlockStmt {
    pub stmts: Vec<Stmt>,
    pub span: Span,
}

/// Return statement.
#[derive(Debug, Clone)]
pub struct ReturnStmt {
    pub arg: Option<Expr>,
    pub span: Span,
}

/// Break statement.
#[derive(Debug, Clone)]
pub struct BreakStmt {
    pub label: Option<Ident>,
    pub span: Span,
}

/// Continue statement.
#[derive(Debug, Clone)]
pub struct ContinueStmt {
    pub label: Option<Ident>,
    pub span: Span,
}

/// Throw statement.
#[derive(Debug, Clone)]
pub struct ThrowStmt {
    pub arg: Expr,
    pub span: Span,
}

/// Debugger statement.
#[derive(Debug, Clone)]
pub struct DebuggerStmt {
    pub span: Span,
}

/// Labeled statement.
#[derive(Debug, Clone)]
pub struct LabeledStmt {
    pub label: Ident,
    pub body: Box<Stmt>,
    pub span: Span,
}

/// Declare function statement.
#[derive(Debug, Clone, PartialEq)]
pub struct DeclareFn {
    pub ident: Ident,
    pub params: Vec<Param>,
    pub return_type: TsType,
    pub span: Span,
}

/// Class member.
#[derive(Debug, Clone)]
pub enum ClassMember {
    Field(FieldDecl),
    Method(MethodDecl),
    Constructor(ConstructorDecl),
}

/// Field declaration.
#[derive(Debug, Clone)]
pub struct FieldDecl {
    pub ident: Ident,
    pub ty: Option<TsType>,
    pub span: Span,
}

/// Method declaration.
#[derive(Debug, Clone)]
pub struct MethodDecl {
    pub ident: Ident,
    pub params: Vec<Param>,
    pub body: Option<BlockStmt>,
    pub return_type: Option<TsType>,
    pub span: Span,
}

/// Constructor declaration.
#[derive(Debug, Clone)]
pub struct ConstructorDecl {
    pub params: Vec<Param>,
    pub body: Option<BlockStmt>,
    pub span: Span,
}

/// Function.
#[derive(Debug, Clone)]
pub struct Function {
    pub params: Vec<Param>,
    pub body: Option<BlockStmt>,
    pub return_type: Option<TsType>,
    pub span: Span,
}

/// Function parameter.
#[derive(Debug, Clone, PartialEq)]
pub struct Param {
    pub pat: Pat,
    pub ty: Option<TsType>,
    pub span: Span,
}

/// Pattern.
#[derive(Debug, Clone, PartialEq)]
pub enum Pat {
    Ident(Ident),
}

/// Identifier.
#[derive(Debug, Clone, PartialEq)]
pub struct Ident {
    pub sym: String,
    pub span: Span,
}

/// Property name.
#[derive(Debug, Clone)]
pub enum PropName {
    Ident(Ident),
    Str(String),
    Num(f64),
    // Add more as needed
}

/// Private name.
#[derive(Debug, Clone)]
pub struct PrivateName {
    pub id: Ident,
    pub span: Span,
}

/// Expressions.
#[derive(Debug, Clone)]
pub enum Expr {
    This(ThisExpr),
    Ident(Ident),
    Lit(Lit),
    Unary(UnaryExpr),
    Bin(BinExpr),
    Cond(CondExpr),
    Call(CallExpr),
    Member(MemberExpr),
    Array(ArrayLit),
    Object(ObjectLit),
    Fn(FnExpr),
    Arrow(ArrowExpr),
    Assign(AssignExpr),
    Seq(SeqExpr),
    Paren(ParenExpr),
    New(NewExpr),
    Update(UpdateExpr),
    Await(AwaitExpr),
    Tpl(TplExpr),
    // Add more as needed
}

/// This expression.
#[derive(Debug, Clone)]
pub struct ThisExpr {
    pub span: Span,
}

/// Literal.
#[derive(Debug, Clone)]
pub enum Lit {
    Str(String),
    I8(i8),
    I16(i16),
    I32(i32),
    I64(i64),
    I128(i128),
    ISize(isize),
    U8(u8),
    U16(u16),
    U32(u32),
    U64(u64),
    U128(u128),
    USize(usize),
    F32(f32),
    F64(f64),
    Bool(bool),
    Null,
}

/// Unary expression.
#[derive(Debug, Clone)]
pub struct UnaryExpr {
    pub op: UnaryOp,
    pub arg: Box<Expr>,
    pub span: Span,
}

/// Unary operator.
#[derive(Debug, Clone)]
pub enum UnaryOp {
    Plus,
    Minus,
    Not,
    TypeOf,
    Void,
    Delete,
<<<<<<< HEAD
    BitwiseNot, // ~
=======
    // Add more
>>>>>>> d9335b78
}

/// Binary expression.
#[derive(Debug, Clone)]
pub struct BinExpr {
    pub op: BinaryOp,
    pub left: Box<Expr>,
    pub right: Box<Expr>,
    pub span: Span,
}

/// Binary operator.
#[derive(Debug, Clone)]
pub enum BinaryOp {
    EqEq,
    NotEq,
    Lt,
    LtEq,
    Gt,
    GtEq,
    Plus,
    Minus,
    Mul,
    Div,
    Mod,             // %
    And,             // &&
    Or,              // ||
    BitwiseAnd,      // &
    BitwiseOr,       // |
    BitwiseXor,      // ^
    LShift,          // <<
    RShift,          // >>
    URShift,         // >>>
    Exp,             // **
    NullishCoalesce, // ??
}

/// Conditional expression.
#[derive(Debug, Clone)]
pub struct CondExpr {
    pub test: Box<Expr>,
    pub cons: Box<Expr>,
    pub alt: Box<Expr>,
    pub span: Span,
}

/// Call expression.
#[derive(Debug, Clone)]
pub struct CallExpr {
    pub callee: Callee,
    pub args: Vec<Expr>,
    pub span: Span,
}

/// Callee.
#[derive(Debug, Clone)]
pub enum Callee {
    Expr(Box<Expr>),
    Super(Super),
}

/// Super.
#[derive(Debug, Clone)]
pub struct Super {
    pub span: Span,
}

/// Member expression.
#[derive(Debug, Clone)]
pub struct MemberExpr {
    pub obj: Box<Expr>,
    pub prop: MemberProp,
    pub span: Span,
}

/// Member property.
#[derive(Debug, Clone)]
pub enum MemberProp {
    Ident(Ident),
    PrivateName(PrivateName),
    Computed(Box<Expr>),
}

/// Array literal.
#[derive(Debug, Clone)]
pub struct ArrayLit {
    pub elems: Vec<Option<Expr>>,
    pub span: Span,
}

/// Object literal.
#[derive(Debug, Clone)]
pub struct ObjectLit {
    pub props: Vec<PropOrSpread>,
    pub span: Span,
}

/// Property or spread.
#[derive(Debug, Clone)]
pub enum PropOrSpread {
    Prop(Prop),
    Spread(SpreadElement),
}

/// Property.
#[derive(Debug, Clone)]
pub enum Prop {
    Shorthand(Ident),
    KeyValue(KeyValueProp),
    // Add more
}

/// Key-value property.
#[derive(Debug, Clone)]
pub struct KeyValueProp {
    pub key: PropName,
    pub value: Expr,
    pub span: Span,
}

/// Spread element.
#[derive(Debug, Clone)]
pub struct SpreadElement {
    pub expr: Expr,
    pub span: Span,
}

/// Function expression.
#[derive(Debug, Clone)]
pub struct FnExpr {
    pub ident: Option<Ident>,
    pub function: Function,
    pub span: Span,
}

/// Arrow expression.
#[derive(Debug, Clone)]
pub struct ArrowExpr {
    pub params: Vec<Pat>,
    pub body: ArrowBody,
    pub return_type: Option<TsType>,
    pub span: Span,
}

/// Arrow body.
#[derive(Debug, Clone)]
pub enum ArrowBody {
    Expr(Box<Expr>),
    Block(BlockStmt),
}

/// Assignment expression.
#[derive(Debug, Clone)]
pub struct AssignExpr {
    pub op: AssignOp,
    pub left: AssignTarget,
    pub right: Box<Expr>,
    pub span: Span,
}

/// Assignment operator.
#[derive(Debug, Clone)]
pub enum AssignOp {
    Eq,
    // Add more
}

/// Assignment target.
#[derive(Debug, Clone)]
pub enum AssignTarget {
    Pat(Pat),
    // Add more
}

/// Sequence expression.
#[derive(Debug, Clone)]
pub struct SeqExpr {
    pub exprs: Vec<Expr>,
    pub span: Span,
}

/// Parenthesized expression.
#[derive(Debug, Clone)]
pub struct ParenExpr {
    pub expr: Box<Expr>,
    pub span: Span,
}

/// New expression.
#[derive(Debug, Clone)]
pub struct NewExpr {
    pub callee: Box<Expr>,
    pub args: Vec<Expr>,
    pub span: Span,
}

/// Update expression (++x, x++, --x, x--).
#[derive(Debug, Clone)]
pub struct UpdateExpr {
    pub op: UpdateOp,
    pub prefix: bool,
    pub arg: Box<Expr>,
    pub span: Span,
}

/// Update operator.
#[derive(Debug, Clone)]
pub enum UpdateOp {
    Inc, // ++
    Dec, // --
}

/// Await expression.
#[derive(Debug, Clone)]
pub struct AwaitExpr {
    pub arg: Box<Expr>,
    pub span: Span,
}

/// Template literal expression.
#[derive(Debug, Clone)]
pub struct TplExpr {
    pub quasis: Vec<TplElement>,
    pub exprs: Vec<Expr>,
    pub span: Span,
}

/// Template literal element (quasi or expression).
#[derive(Debug, Clone)]
pub struct TplElement {
    pub raw: String,
    pub cooked: Option<String>,
    pub span: Span,
}

/// Oats type annotations.
#[derive(Debug, Clone, PartialEq)]
pub enum TsType {
    TsKeywordType(TsKeywordType),
    TsTypeRef(TsTypeRef),
    TsArrayType(TsArrayType),
    TsUnionType(TsUnionType),
    TsIntersectionType(TsIntersectionType),
    TsFunctionType(TsFunctionType),
    TsTupleType(TsTupleType),
    // Add more as needed
}

/// Oats keyword type.
#[derive(Debug, Clone, PartialEq)]
pub enum TsKeywordType {
    TsNumberKeyword,
    TsStringKeyword,
    TsBooleanKeyword,
    TsVoidKeyword,
    // Add more
}

/// Oats type reference.
#[derive(Debug, Clone, PartialEq)]
pub struct TsTypeRef {
    pub type_name: TsEntityName,
    pub type_params: Option<TsTypeParamInstantiation>,
    pub span: Span,
}

/// Oats entity name.
#[derive(Debug, Clone, PartialEq)]
pub enum TsEntityName {
    Ident(Ident),
    // Add more
}

/// Oats type parameter instantiation.
#[derive(Debug, Clone, PartialEq)]
pub struct TsTypeParamInstantiation {
    pub params: Vec<TsType>,
    pub span: Span,
}

/// Oats array type.
#[derive(Debug, Clone, PartialEq)]
pub struct TsArrayType {
    pub elem_type: Box<TsType>,
    pub span: Span,
}

/// Oats union type.
#[derive(Debug, Clone, PartialEq)]
pub struct TsUnionType {
    pub types: Vec<TsType>,
    pub span: Span,
}

/// Oats intersection type.
#[derive(Debug, Clone, PartialEq)]
pub struct TsIntersectionType {
    pub types: Vec<TsType>,
    pub span: Span,
}

/// Oats function type.
#[derive(Debug, Clone, PartialEq)]
pub struct TsFunctionType {
    pub params: Vec<Param>,
    pub return_type: Box<TsType>,
    pub span: Span,
}

/// Oats tuple type.
#[derive(Debug, Clone, PartialEq)]
pub struct TsTupleType {
    pub elem_types: Vec<TsType>,
    pub span: Span,
}

/// For initialization.
#[derive(Debug, Clone)]
pub enum ForInit {
    VarDecl(VarDecl),
    Expr(Expr),
}<|MERGE_RESOLUTION|>--- conflicted
+++ resolved
@@ -391,11 +391,7 @@
     TypeOf,
     Void,
     Delete,
-<<<<<<< HEAD
     BitwiseNot, // ~
-=======
-    // Add more
->>>>>>> d9335b78
 }
 
 /// Binary expression.
