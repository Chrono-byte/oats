--- conflicted
+++ resolved
@@ -31,7 +31,6 @@
     recursive(|stmt| stmt::stmt_parser(stmt))
         .repeated()
         .collect::<Vec<_>>()
-<<<<<<< HEAD
         .then_ignore(end())
         .map_with_span(|body, span| Module {
             body,
@@ -39,376 +38,6 @@
         })
 }
 
-=======
-        .map_with_span(|body, span| Module { body, span })
-        .then_ignore(end())
-}
-
-/// Parser for statements.
-fn stmt_parser() -> impl Parser<char, Stmt, Error = Simple<char>> {
-    recursive(|stmt| {
-        choice((
-            declare_fn_parser().map(Stmt::DeclareFn),
-            class_decl_parser(stmt.clone()).map(Stmt::ClassDecl),
-            fn_decl_parser(stmt.clone()).map(Stmt::FnDecl),
-            var_decl_parser().map(Stmt::VarDecl),
-            expr_stmt_parser().map(Stmt::ExprStmt),
-            if_stmt_parser(stmt.clone()),
-        ))
-    })
-}
-
-/// Parser for declare function.
-fn declare_fn_parser() -> impl Parser<char, DeclareFn, Error = Simple<char>> {
-    text::keyword("declare")
-        .padded()
-        .ignore_then(text::keyword("function"))
-        .padded()
-        .ignore_then(ident_parser())
-        .then(
-            param_parser()
-                .separated_by(just(',').padded())
-                .collect::<Vec<_>>()
-                .delimited_by(just('(').padded(), just(')').padded()),
-        )
-        .then(just(':').padded().ignore_then(ts_type_parser()))
-        .then_ignore(just(';').padded())
-        .map_with_span(|((ident, params), return_type), span| DeclareFn {
-            ident,
-            params,
-            return_type,
-            span,
-        })
-}
-
-/// Parser for function declarations.
-fn fn_decl_parser(
-    stmt: impl Parser<char, Stmt, Error = Simple<char>> + Clone,
-) -> impl Parser<char, FnDecl, Error = Simple<char>> {
-    text::keyword("function")
-        .padded()
-        .ignore_then(ident_parser())
-        .then(
-            param_parser()
-                .separated_by(just(',').padded())
-                .collect::<Vec<_>>()
-                .delimited_by(just('(').padded(), just(')').padded()),
-        )
-        .then(just(':').padded().ignore_then(ts_type_parser()).or_not())
-        .then(block_stmt_parser(stmt).map(Some))
-        .map_with_span(|(((ident, params), return_type), body), span| FnDecl {
-            ident,
-            params,
-            body,
-            return_type,
-            span,
-        })
-}
-
-/// Parser for class declarations.
-fn class_decl_parser(
-    stmt: impl Parser<char, Stmt, Error = Simple<char>> + Clone,
-) -> impl Parser<char, ClassDecl, Error = Simple<char>> {
-    text::keyword("class")
-        .padded()
-        .ignore_then(ident_parser())
-        .then(
-            text::keyword("extends")
-                .padded()
-                .ignore_then(ident_parser().map(Expr::Ident))
-                .or_not(),
-        )
-        .then(
-            just('{')
-                .padded()
-                .ignore_then(
-                    class_member_parser(stmt.clone())
-                        .repeated()
-                        .collect::<Vec<_>>(),
-                )
-                .then_ignore(just('}').padded()),
-        )
-        .map_with_span(|((ident, super_class), body), span| ClassDecl {
-            ident,
-            super_class,
-            body,
-            span,
-        })
-}
-
-/// Parser for class members.
-fn class_member_parser(
-    stmt: impl Parser<char, Stmt, Error = Simple<char>> + Clone,
-) -> impl Parser<char, ClassMember, Error = Simple<char>> {
-    choice((
-        constructor_parser(stmt.clone()).map(ClassMember::Constructor),
-        method_parser(stmt.clone()).map(ClassMember::Method),
-        field_parser().map(ClassMember::Field),
-    ))
-}
-
-/// Parser for constructor.
-fn constructor_parser(
-    stmt: impl Parser<char, Stmt, Error = Simple<char>> + Clone,
-) -> impl Parser<char, ConstructorDecl, Error = Simple<char>> {
-    text::keyword("constructor")
-        .padded()
-        .ignore_then(
-            param_parser()
-                .separated_by(just(',').padded())
-                .collect::<Vec<_>>()
-                .delimited_by(just('(').padded(), just(')').padded()),
-        )
-        .then(block_stmt_parser(stmt).map(Some))
-        .map_with_span(|(params, body), span| ConstructorDecl { params, body, span })
-}
-
-/// Parser for method.
-fn method_parser(
-    stmt: impl Parser<char, Stmt, Error = Simple<char>> + Clone,
-) -> impl Parser<char, MethodDecl, Error = Simple<char>> {
-    ident_parser()
-        .then(
-            param_parser()
-                .separated_by(just(',').padded())
-                .collect::<Vec<_>>()
-                .delimited_by(just('(').padded(), just(')').padded()),
-        )
-        .then(just(':').padded().ignore_then(ts_type_parser()).or_not())
-        .then(block_stmt_parser(stmt).map(Some))
-        .map_with_span(|(((ident, params), return_type), body), span| MethodDecl {
-            ident,
-            params,
-            body,
-            return_type,
-            span,
-        })
-}
-
-/// Parser for field.
-fn field_parser() -> impl Parser<char, FieldDecl, Error = Simple<char>> {
-    ident_parser()
-        .then(just(':').padded().ignore_then(ts_type_parser()).or_not())
-        .then_ignore(just(';').padded())
-        .map_with_span(|(ident, ty), span| FieldDecl { ident, ty, span })
-}
-
-/// Parser for identifiers.
-fn ident_parser() -> impl Parser<char, Ident, Error = Simple<char>> {
-    text::ident().map_with_span(|sym, span| Ident { sym, span })
-}
-
-/// Parser for literals.
-fn lit_parser() -> impl Parser<char, Lit, Error = Simple<char>> {
-    let float_parser = text::int(10)
-        .then(just('.'))
-        .then(text::int(10))
-        .map(|((int_part, _), dec_part)| {
-            let s = format!("{}.{}", int_part, dec_part);
-            s.parse::<f64>().unwrap()
-        })
-        .then(text::ident().or_not())
-        .try_map(|(f, suffix), span| {
-            let ty = suffix.as_deref().unwrap_or("f64");
-            match ty {
-                "f32" => Ok(Lit::F32(f as f32)),
-                "f64" => Ok(Lit::F64(f)),
-                _ => Err(Simple::custom(span, "unknown float suffix")),
-            }
-        });
-    let int_parser = text::int(10).then(text::ident().or_not()).try_map(
-        |(num, suffix): (String, Option<String>), span: std::ops::Range<usize>| {
-            let ty = suffix.as_deref().unwrap_or("i64");
-            match ty {
-                "i8" => Ok(Lit::I8(num.parse().unwrap())),
-                "i16" => Ok(Lit::I16(num.parse().unwrap())),
-                "i32" => Ok(Lit::I32(num.parse().unwrap())),
-                "i64" => Ok(Lit::I64(num.parse().unwrap())),
-                "i128" => Ok(Lit::I128(num.parse().unwrap())),
-                "isize" => Ok(Lit::ISize(num.parse().unwrap())),
-                "u8" => Ok(Lit::U8(num.parse().unwrap())),
-                "u16" => Ok(Lit::U16(num.parse().unwrap())),
-                "u32" => Ok(Lit::U32(num.parse().unwrap())),
-                "u64" => Ok(Lit::U64(num.parse().unwrap())),
-                "u128" => Ok(Lit::U128(num.parse().unwrap())),
-                "usize" => Ok(Lit::USize(num.parse().unwrap())),
-                _ => Err(Simple::custom(span, "unknown integer suffix")),
-            }
-        },
-    );
-    choice((
-        float_parser,
-        int_parser,
-        just('"')
-            .ignore_then(take_until(just('"')))
-            .map(|(chars, _)| Lit::Str(chars.into_iter().collect())),
-        text::keyword("true").map(|_| Lit::Bool(true)),
-        text::keyword("false").map(|_| Lit::Bool(false)),
-        text::keyword("null").map(|_| Lit::Null),
-    ))
-}
-
-/// Parser for expressions.
-fn expr_parser() -> impl Parser<char, Expr, Error = Simple<char>> {
-    recursive(|expr| {
-        let primary = choice((
-            lit_parser().map(Expr::Lit),
-            ident_parser().map(Expr::Ident),
-            expr.clone()
-                .delimited_by(just('(').padded(), just(')').padded())
-                .map(|e| {
-                    Expr::Paren(ParenExpr {
-                        expr: Box::new(e),
-                        span: 0..0,
-                    })
-                }), // TODO span
-        ));
-
-        primary.then(
-            choice((
-                just('+').padded().map(|_| BinaryOp::Plus),
-                just('-').padded().map(|_| BinaryOp::Minus),
-                just('*').padded().map(|_| BinaryOp::Mul),
-                just('/').padded().map(|_| BinaryOp::Div),
-                just("==").padded().map(|_| BinaryOp::EqEq),
-                just("!=").padded().map(|_| BinaryOp::NotEq),
-                just('<').padded().map(|_| BinaryOp::Lt),
-                just("<=").padded().map(|_| BinaryOp::LtEq),
-                just('>').padded().map(|_| BinaryOp::Gt),
-                just(">=").padded().map(|_| BinaryOp::GtEq),
-            ))
-            .then(expr)
-            .repeated(),
-        ).foldl(|left, (op, right)| Expr::Bin(BinExpr {
-            op,
-            left: Box::new(left),
-            right: Box::new(right),
-            span: 0..0, // TODO
-        }))
-    })
-}
-
-/// Parser for function parameters.
-fn param_parser() -> impl Parser<char, Param, Error = Simple<char>> {
-    ident_parser()
-        .then_ignore(just(':').padded())
-        .then(ts_type_parser())
-        .map_with_span(|(ident, ty), span| Param {
-            pat: Pat::Ident(ident),
-            ty: Some(ty),
-            span,
-        })
-}
-
-/// Parser for variable declarators.
-fn var_declarator_parser() -> impl Parser<char, VarDeclarator, Error = Simple<char>> {
-    ident_parser()
-        .then(just('=').padded().ignore_then(expr_parser()).or_not())
-        .map_with_span(|(name, init), span| VarDeclarator {
-            name: Pat::Ident(name),
-            init,
-            span,
-        })
-}
-
-/// Parser for variable declarations.
-fn var_decl_parser() -> impl Parser<char, VarDecl, Error = Simple<char>> {
-    choice((
-        text::keyword("let")
-            .padded()
-            .then(text::keyword("mut").or_not())
-            .map(|(_, mut_opt)| VarDeclKind::Let {
-                mutable: mut_opt.is_some(),
-            }),
-        text::keyword("const").map(|_| VarDeclKind::Const),
-    ))
-    .padded()
-    .then(
-        var_declarator_parser()
-            .separated_by(just(',').padded())
-            .collect::<Vec<_>>(),
-    )
-    .then_ignore(just(';').padded())
-    .map_with_span(|(kind, decls), span| VarDecl { kind, decls, span })
-}
-
-/// Parser for if statements.
-fn if_stmt_parser(
-    stmt: impl Parser<char, Stmt, Error = Simple<char>> + Clone,
-) -> impl Parser<char, Stmt, Error = Simple<char>> {
-    text::keyword("if")
-        .padded()
-        .ignore_then(expr_parser().delimited_by(just('(').padded(), just(')').padded()))
-        .then(stmt.clone())
-        .then(text::keyword("else").padded().ignore_then(stmt).or_not())
-        .map_with_span(|((test, cons), alt), span| Stmt::If(IfStmt {
-            test,
-            cons: Box::new(cons),
-            alt: alt.map(Box::new),
-            span,
-        }))
-}
-
-/// Parser for TypeScript types.
-fn ts_type_parser() -> impl Parser<char, TsType, Error = Simple<char>> {
-    let base = choice((ts_keyword_type_parser(), ts_type_ref_parser()));
-    let array_suffix = just('[')
-        .padded()
-        .ignore_then(just(']').padded())
-        .repeated();
-    base.then(array_suffix).map(|(mut ty, suffixes)| {
-        for _ in suffixes {
-            ty = TsType::TsArrayType(TsArrayType {
-                elem_type: Box::new(ty),
-                span: 0..0, // TODO
-            });
-        }
-        ty
-    })
-}
-
-/// Parser for keyword types.
-fn ts_keyword_type_parser() -> impl Parser<char, TsType, Error = Simple<char>> {
-    choice((
-        text::keyword("number").map(|_| TsType::TsKeywordType(TsKeywordType::TsNumberKeyword)),
-        text::keyword("string").map(|_| TsType::TsKeywordType(TsKeywordType::TsStringKeyword)),
-        text::keyword("boolean").map(|_| TsType::TsKeywordType(TsKeywordType::TsBooleanKeyword)),
-        text::keyword("void").map(|_| TsType::TsKeywordType(TsKeywordType::TsVoidKeyword)),
-    ))
-}
-
-/// Parser for type references.
-fn ts_type_ref_parser() -> impl Parser<char, TsType, Error = Simple<char>> {
-    ident_parser().map_with_span(|ident, span| {
-        TsType::TsTypeRef(TsTypeRef {
-            type_name: TsEntityName::Ident(ident),
-            type_params: None,
-            span,
-        })
-    })
-}
-
-/// Parser for expression statements.
-fn expr_stmt_parser() -> impl Parser<char, ExprStmt, Error = Simple<char>> {
-    expr_parser()
-        .then_ignore(just(';').padded())
-        .map_with_span(|expr, span| ExprStmt { expr, span })
-}
-
-/// Parser for block statements.
-fn block_stmt_parser(
-    stmt: impl Parser<char, Stmt, Error = Simple<char>> + Clone,
-) -> impl Parser<char, BlockStmt, Error = Simple<char>> {
-    stmt.repeated()
-        .collect::<Vec<_>>()
-        .delimited_by(just('{').padded(), just('}').padded())
-        .map_with_span(|stmts, span| BlockStmt {
-            stmts,
-            span,
-        })
-}
-
->>>>>>> d9335b78
 #[cfg(test)]
 mod tests {
     use super::*;
@@ -438,133 +67,8 @@
     }
 
     #[test]
-<<<<<<< HEAD
     fn test_function_with_body() {
         let input = "function add(a: number, b: number): number { return a + b; }";
-=======
-    fn test_var_decl() {
-        let input = "let x = 5;";
-        let result = parse_module(input);
-        assert!(result.is_ok());
-        let module = result.unwrap();
-        assert_eq!(module.body.len(), 1);
-        if let Stmt::VarDecl(var_decl) = &module.body[0] {
-            assert!(matches!(var_decl.kind, VarDeclKind::Let { mutable: false }));
-            assert_eq!(var_decl.decls.len(), 1);
-            let Pat::Ident(ident) = &var_decl.decls[0].name;
-            assert_eq!(ident.sym, "x");
-            assert!(matches!(
-                var_decl.decls[0].init,
-                Some(Expr::Lit(Lit::I64(5)))
-            ));
-        } else {
-            panic!("Expected VarDecl");
-        }
-    }
-
-    #[test]
-    fn test_var_decl_string() {
-        let input = "let y = \"hello\";";
-        let result = parse_module(input);
-        assert!(result.is_ok());
-        let module = result.unwrap();
-        assert_eq!(module.body.len(), 1);
-        if let Stmt::VarDecl(var_decl) = &module.body[0] {
-            assert!(matches!(var_decl.kind, VarDeclKind::Let { mutable: false }));
-            assert_eq!(var_decl.decls.len(), 1);
-            let Pat::Ident(ident) = &var_decl.decls[0].name;
-            assert_eq!(ident.sym, "y");
-            if let Some(Expr::Lit(Lit::Str(s))) = &var_decl.decls[0].init {
-                assert_eq!(s, "hello");
-            } else {
-                panic!("Expected string literal");
-            }
-        } else {
-            panic!("Expected VarDecl");
-        }
-    }
-
-    #[test]
-    fn test_var_decl_float() {
-        let input = "let pi = 3.14;";
-        let result = parse_module(input);
-        assert!(result.is_ok());
-        let module = result.unwrap();
-        assert_eq!(module.body.len(), 1);
-        if let Stmt::VarDecl(var_decl) = &module.body[0] {
-            assert!(matches!(var_decl.kind, VarDeclKind::Let { mutable: false }));
-            assert_eq!(var_decl.decls.len(), 1);
-            let Pat::Ident(ident) = &var_decl.decls[0].name;
-            assert_eq!(ident.sym, "pi");
-            assert!(matches!(
-                var_decl.decls[0].init,
-                Some(Expr::Lit(Lit::F64(3.14)))
-            ));
-        } else {
-            panic!("Expected VarDecl");
-        }
-    }
-
-    #[test]
-    fn test_var_decl_i32() {
-        let input = "let x = 42i32;";
-        let result = parse_module(input);
-        assert!(result.is_ok());
-        let module = result.unwrap();
-        assert_eq!(module.body.len(), 1);
-        if let Stmt::VarDecl(var_decl) = &module.body[0] {
-            assert!(matches!(var_decl.kind, VarDeclKind::Let { mutable: false }));
-            assert_eq!(var_decl.decls.len(), 1);
-            let Pat::Ident(ident) = &var_decl.decls[0].name;
-            assert_eq!(ident.sym, "x");
-            assert!(matches!(
-                var_decl.decls[0].init,
-                Some(Expr::Lit(Lit::I32(42)))
-            ));
-        } else {
-            panic!("Expected VarDecl");
-        }
-    }
-
-    #[test]
-    fn test_var_decl_i8() {
-        let input = "let y = 10i8;";
-        let result = parse_module(input);
-        assert!(result.is_ok());
-        let module = result.unwrap();
-        assert_eq!(module.body.len(), 1);
-        if let Stmt::VarDecl(var_decl) = &module.body[0] {
-            assert!(matches!(var_decl.kind, VarDeclKind::Let { mutable: false }));
-            assert_eq!(var_decl.decls.len(), 1);
-            let Pat::Ident(ident) = &var_decl.decls[0].name;
-            assert_eq!(ident.sym, "y");
-            assert!(matches!(
-                var_decl.decls[0].init,
-                Some(Expr::Lit(Lit::I8(10)))
-            ));
-        } else {
-            panic!("Expected VarDecl");
-        }
-    }
-
-    #[test]
-    fn test_expr_stmt() {
-        let input = "5;";
-        let result = parse_module(input);
-        assert!(result.is_ok());
-        let module = result.unwrap();
-        assert_eq!(module.body.len(), 1);
-        if let Stmt::ExprStmt(expr_stmt) = &module.body[0] {
-            assert!(matches!(expr_stmt.expr, Expr::Lit(Lit::I64(5))));
-        } else {
-            panic!("Expected ExprStmt");
-        }
-    }
-
-    #[test]
-    fn test_declare_function() {
-        let input = "declare function print_str(s: string): void;";
->>>>>>> d9335b78
         let result = parse_module(input);
         if let Err(errors) = &result {
             for e in errors {
@@ -619,6 +123,11 @@
     fn test_binary_expr() {
         let input = "let x: number = 3 + 5;";
         let result = parse_module(input);
+        if let Err(errors) = &result {
+            for e in errors {
+                println!("Parse error: {:?}", e);
+            }
+        }
         assert!(result.is_ok());
     }
 
@@ -626,6 +135,11 @@
     fn test_if_stmt() {
         let input = "if (x > 0) { return x; }";
         let result = parse_module(input);
+        if let Err(errors) = &result {
+            for e in errors {
+                println!("Parse error: {:?}", e);
+            }
+        }
         assert!(result.is_ok());
     }
 
@@ -639,35 +153,6 @@
             }
         }
         assert!(result.is_ok());
-<<<<<<< HEAD
-=======
-        let module = result.unwrap();
-        assert_eq!(module.body.len(), 1);
-        if let Stmt::ClassDecl(class_decl) = &module.body[0] {
-            assert_eq!(class_decl.ident.sym, "Node");
-            assert_eq!(class_decl.body.len(), 1);
-            if let ClassMember::Field(field_decl) = &class_decl.body[0] {
-                assert_eq!(field_decl.ident.sym, "value");
-                // Should be number[][]
-                if let Some(TsType::TsArrayType(outer)) = &field_decl.ty {
-                    if let TsType::TsArrayType(inner) = &*outer.elem_type {
-                        assert!(matches!(
-                            &*inner.elem_type,
-                            TsType::TsKeywordType(TsKeywordType::TsNumberKeyword)
-                        ));
-                    } else {
-                        panic!("Expected inner array");
-                    }
-                } else {
-                    panic!("Expected outer array");
-                }
-            } else {
-                panic!("Expected FieldDecl");
-            }
-        } else {
-            panic!("Expected ClassDecl");
-        }
->>>>>>> d9335b78
     }
 
     #[test]
