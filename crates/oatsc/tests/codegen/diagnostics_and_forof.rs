--- conflicted
+++ resolved
@@ -9,11 +9,7 @@
 #[test]
 fn parser_reports_missing_semicolon_with_hint() -> Result<()> {
     let src = "export function main(): number { let x = 1\n return x; }"; // missing semicolon after let
-<<<<<<< HEAD
-    let res = parser::parse_oats_module_with_options(src, None, true);
-=======
     let res = parser::parse_oats_module_with_options(src, None, true); // enforce_semicolons = true
->>>>>>> 0be04940
     assert!(
         res.is_err(),
         "expected parse to fail due to missing semicolon"
