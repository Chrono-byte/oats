--- conflicted
+++ resolved
@@ -5,11 +5,7 @@
 #[test]
 fn missing_semicolon_is_rejected() -> Result<()> {
     let source = r#"export function main(): number { return 1 }"#;
-<<<<<<< HEAD
-    let parsed_mod = parser::parse_oats_module_with_options(source, None, true);
-=======
     let parsed_mod = parser::parse_oats_module_with_options(source, None, true); // enforce_semicolons = true
->>>>>>> 0333179f
     let parsed = parsed_mod.as_ref().map(|m| &m.parsed);
     assert!(parsed.is_err(), "expected missing-semicolon to be an error");
     Ok(())
