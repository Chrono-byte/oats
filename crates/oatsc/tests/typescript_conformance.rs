--- conflicted
+++ resolved
@@ -31,7 +31,7 @@
     let mut sections = Vec::new();
     let mut current_filename = String::from("main.ts");
     let mut current_content = String::new();
-    
+
     for line in content.lines() {
         // Check for @filename or @Filename directive (case-insensitive)
         if line.trim_start().starts_with("//")
@@ -42,7 +42,7 @@
                 sections.push((current_filename.clone(), current_content.clone()));
                 current_content.clear();
             }
-            
+
             // Extract new filename
             if let Some(idx) = line.find("@filename:").or_else(|| line.find("@Filename:")) {
                 let after_directive = &line[idx + 10..]; // "@filename:" is 10 chars
@@ -53,17 +53,17 @@
             current_content.push('\n');
         }
     }
-    
+
     // Save last section
     if !current_content.trim().is_empty() {
         sections.push((current_filename, current_content));
     }
-    
+
     // If no sections were found, return the full content
     if sections.is_empty() {
         sections.push((String::from("main.ts"), content.to_string()));
     }
-    
+
     sections
 }
 
@@ -130,21 +130,13 @@
             continue;
         }
 
-<<<<<<< HEAD
         // Identify negative tests (tests that are designed to fail parsing)
         // Only ErrorRecovery tests are actual parser errors that should fail
         let is_negative_test = path_str.contains("ErrorRecovery");
-=======
-        // Skip error recovery tests as Oats doesn't implement error recovery parsing
-        if path_str.contains("errorrecovery") || path_str.contains("skippedtokens") {
-            // mark as a failure
-            parse_failures.push(format!("Skipped error recovery test {}", path.display()));
-            continue;
-        }
->>>>>>> 0be04940
-
-        if is_negative_test {
-            negative_tests += 1;
+
+        // Skip invalid syntax tests (negative test cases that should fail)
+        if path_str.contains("invalid") || path_str.contains("error") {
+            continue;
         }
 
         total_files += 1;
@@ -168,67 +160,39 @@
             continue;
         }
 
-<<<<<<< HEAD
-        // Attempt to parse with Oats parser
-        match oatsc::parser::parse_oats_module(&content, Some(&path.to_string_lossy())) {
-            Ok(_) => {
-                if is_negative_test {
-                    // Negative test should have failed but succeeded - this is a failure
-                    negative_test_failures.push(format!(
-                        "Negative test unexpectedly passed: {}",
-                        path.display()
-                    ));
-                } else {
-                    parsed_successfully += 1;
-                }
-            }
-            Err(_e) => {
-                if is_negative_test {
-                    // Negative test failed as expected - this is a success
-                    negative_tests_passed += 1;
-                } else {
-                    parse_failures.push(format!("Failed to parse {}", path.display()));
-                }
-=======
-        // Handle multi-file tests with @filename/@Filename directives
-        // These tests simulate multiple TypeScript files in one physical file
-        let file_sections = split_by_filename_directives(&content);
-        
-        if file_sections.len() > 1 {
-            // Multi-file test: parse each section independently
-            let mut all_sections_parsed = true;
-            for (section_name, section_content) in &file_sections {
-                // Skip sections with intentionally invalid syntax
-                // These are negative test cases meant to verify error reporting
-                if section_name.to_lowercase().contains("error")
-                    || section_name.to_lowercase().contains("invalid")
-                {
-                    continue;
-                }
-                
-                match oatsc::parser::parse_oats_module(section_content, Some(section_name)) {
-                    Ok(_) => {}
-                    Err(_e) => {
-                        all_sections_parsed = false;
-                        break;
+        // Split the content by @filename directives
+        let sections = split_by_filename_directives(&content);
+        let num_sections = sections.len();
+        if is_negative_test {
+            negative_tests += num_sections;
+        }
+
+        // Parse each section
+        for (filename, section_content) in sections {
+            match oatsc::parser::parse_oats_module(&section_content, Some(&filename)) {
+                Ok(_) => {
+                    if is_negative_test {
+                        // Negative test should have failed but succeeded - this is a failure
+                        negative_test_failures.push(format!(
+                            "Negative test unexpectedly passed: {} in {}",
+                            filename,
+                            path.display()
+                        ));
+                    } else {
+                        parsed_successfully += 1;
                     }
                 }
-            }
-            
-            if all_sections_parsed {
-                parsed_successfully += 1;
-            } else {
-                parse_failures.push(format!("Failed to parse {}", path.display()));
->>>>>>> 0be04940
-            }
-        } else {
-            // Single file test: parse normally
-            match oatsc::parser::parse_oats_module(&content, Some(&path.to_string_lossy())) {
-                Ok(_) => {
-                    parsed_successfully += 1;
-                }
                 Err(_e) => {
-                    parse_failures.push(format!("Failed to parse {}", path.display()));
+                    if is_negative_test {
+                        // Negative test failed as expected - this is a success
+                        negative_tests_passed += 1;
+                    } else {
+                        parse_failures.push(format!(
+                            "Failed to parse {} in {}",
+                            filename,
+                            path.display()
+                        ));
+                    }
                 }
             }
         }
